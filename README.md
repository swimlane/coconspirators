# coconspirators
coconspirators is a microservice framework for RabbitMQ written in TypeScript. Under the hood it uses 
[qmqp.node](https://github.com/squaremo/amqp.node), the battle-tested AMQP client, to communicate
with RabbitMQ and has best-practices baked in. Features include:

- Simple API for subscribing, publishing and replying
- Middleware Support
- TypeScript First

## Install
`npm i coconspirators --S`

## Building
`npm run build`

## Usage
```javascript
import { Rabbit, json } from 'coconspirators';

const client = new Rabbit({
  // url of the rabbit server
<<<<<<< HEAD
  url: 'amqp://rabbitmq:5672'
=======
  url: 'amqp://rabbitmq:5672',

  // supports console or custom loggers such as winston
  logger: console
>>>>>>> 7368c036
});

// Global Middleware
client.use(json());

// Connect!
await client.connect();

// Explicit Invoking Queues
const queue = client.queue('foo');
queue.subscribe(({ response, message }) => console.log(response, message));
queue.publish({ foo: true });

// Implicit Invoking Queues from client instance
client.subscribe('foo', ({ response, message }) => console.log(response, message));
client.publish('foo', { foo: true });

// Queue Middleware Usage
const queue = client.queue('foo', {}, json());

// Custom Queue Middleware
function myJson() {
  return {
    subscribe: async (msg) => {
      const content = msg.content.toString();
      return JSON.parse(content);
    },
    publish: async (msg) => {
      const json = JSON.stringify(msg);
      return new Buffer(json);
    }
  }
}

const queue = client.queue('foo', {}, myJson());

// RPC
const queue = client.queue('foo', { reply: true });
const result = client.publish('foo', { foo: true });
const reply = await client.replyOf(result.correlationId)

// Events
client.on('connected', () => console.log('connected!'))
client.on('disconnected', () => console.log('disconnected!'))
```

## Similar
- [coworkers](https://github.com/tjmehta/coworkers)
- [rabbit-queue](https://github.com/Workable/rabbit-queue/)
- [rabbitr](https://github.com/urbanmassage/node-rabbitr)
- [rabbot](https://github.com/arobson/rabbot)

## Credits
`coconspirators` is a [Swimlane](http://swimlane.com) open-source project; we believe in giving back to the open-source community by sharing some of the projects we build for our application. Swimlane is an automated cyber security operations and incident response platform that enables cyber security teams to leverage threat intelligence, speed up incident response and automate security operations.<|MERGE_RESOLUTION|>--- conflicted
+++ resolved
@@ -19,14 +19,7 @@
 
 const client = new Rabbit({
   // url of the rabbit server
-<<<<<<< HEAD
   url: 'amqp://rabbitmq:5672'
-=======
-  url: 'amqp://rabbitmq:5672',
-
-  // supports console or custom loggers such as winston
-  logger: console
->>>>>>> 7368c036
 });
 
 // Global Middleware
